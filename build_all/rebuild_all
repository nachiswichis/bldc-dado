--- conflicted
+++ resolved
@@ -304,12 +304,9 @@
 
 #################### HW HD60 ########################
 
-<<<<<<< HEAD
-COPYDIR=HD
-mkdir -p $COPYDIR
-=======
+
 COPYDIR=HD60
->>>>>>> fefb2b7d
+mkdir -p $COPYDIR
 rm -f $COPYDIR/*
 
 # default

--- conflicted
+++ resolved
@@ -1030,7 +1030,6 @@
 		}
 	} break;
 
-<<<<<<< HEAD
 	case COMM_SET_BATTERY_CUT: {
 		int32_t ind = 0;
 		float start = buffer_get_float32(data, 1e3, &ind);
@@ -1064,21 +1063,25 @@
 		uint8_t send_buffer[50];
 		send_buffer[ind++] = packet_id;
 		reply_func(send_buffer, ind);
-=======
+	} break;
+
 	case COMM_SET_CAN_MODE: {
 		int32_t ind = 0;
 		bool store = data[ind++];
 		bool ack = data[ind++];
 		bool mode = data[ind++];
 
-		appconf = *app_get_configuration();
-		appconf.can_mode = mode;
+		app_configuration *appconf = mempools_alloc_appconf();
+		*appconf = *app_get_configuration();
+		appconf->can_mode = mode;
 
 		if (store) {
-			conf_general_store_app_configuration(&appconf);
-		}
-
-		app_set_configuration(&appconf);
+			conf_general_store_app_configuration(appconf);
+		}
+
+		app_set_configuration(appconf);
+
+		mempools_free_appconf(appconf);
 
 		if (ack) {
 			ind = 0;
@@ -1086,7 +1089,6 @@
 			send_buffer[ind++] = packet_id;
 			reply_func(send_buffer, ind);
 		}
->>>>>>> 76fd7a39
 	} break;
 
 	// Blocking commands. Only one of them runs at any given time, in their

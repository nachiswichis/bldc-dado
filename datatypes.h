--- conflicted
+++ resolved
@@ -958,7 +958,6 @@
 	COMM_ERASE_BOOTLOADER_ALL_CAN_HW,
 
 	COMM_SET_ODOMETER,
-<<<<<<< HEAD
 
 	// Power switch commands
 	COMM_PSW_GET_STATUS,
@@ -966,9 +965,7 @@
 
 	COMM_BMS_FWD_CAN_RX,
 	COMM_BMS_HW_DATA,
-=======
 	COMM_GET_BATTERY_CUT,
->>>>>>> 33da0361
 } COMM_PACKET_ID;
 
 // CAN commands

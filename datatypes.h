/*
	Copyright 2016 - 2019 Benjamin Vedder	benjamin@vedder.se

	This file is part of the VESC firmware.

	The VESC firmware is free software: you can redistribute it and/or modify
    it under the terms of the GNU General Public License as published by
    the Free Software Foundation, either version 3 of the License, or
    (at your option) any later version.

    The VESC firmware is distributed in the hope that it will be useful,
    but WITHOUT ANY WARRANTY; without even the implied warranty of
    MERCHANTABILITY or FITNESS FOR A PARTICULAR PURPOSE.  See the
    GNU General Public License for more details.

    You should have received a copy of the GNU General Public License
    along with this program.  If not, see <http://www.gnu.org/licenses/>.
    */

#ifndef DATATYPES_H_
#define DATATYPES_H_

#include <stdint.h>
#include <stdbool.h>
#include "ch.h"

// Data types
typedef enum {
   MC_STATE_OFF = 0,
   MC_STATE_DETECTING,
   MC_STATE_RUNNING,
   MC_STATE_FULL_BRAKE,
} mc_state;

typedef enum {
	PWM_MODE_NONSYNCHRONOUS_HISW = 0, // This mode is not recommended
	PWM_MODE_SYNCHRONOUS, // The recommended and most tested mode
	PWM_MODE_BIPOLAR // Some glitches occasionally, can kill MOSFETs
} mc_pwm_mode;

typedef enum {
	COMM_MODE_INTEGRATE = 0,
	COMM_MODE_DELAY
} mc_comm_mode;

typedef enum {
	SENSOR_MODE_SENSORLESS = 0,
	SENSOR_MODE_SENSORED,
	SENSOR_MODE_HYBRID
} mc_sensor_mode;

typedef enum {
	FOC_SENSOR_MODE_SENSORLESS = 0,
	FOC_SENSOR_MODE_ENCODER,
	FOC_SENSOR_MODE_HALL,
	FOC_SENSOR_MODE_HFI
} mc_foc_sensor_mode;

// Auxiliary output mode
typedef enum {
	OUT_AUX_MODE_OFF = 0,
	OUT_AUX_MODE_ON_AFTER_2S,
	OUT_AUX_MODE_ON_AFTER_5S,
	OUT_AUX_MODE_ON_AFTER_10S,
	OUT_AUX_MODE_UNUSED
} out_aux_mode;

// Temperature sensor type
typedef enum {
	TEMP_SENSOR_NTC_10K_25C = 0,
	TEMP_SENSOR_PTC_1K_100C,
	TEMP_SENSOR_KTY83_122,
} temp_sensor_type;

// General purpose drive output mode
typedef enum {
	GPD_OUTPUT_MODE_NONE = 0,
	GPD_OUTPUT_MODE_MODULATION,
	GPD_OUTPUT_MODE_VOLTAGE,
	GPD_OUTPUT_MODE_CURRENT
} gpd_output_mode;

typedef enum {
	MOTOR_TYPE_BLDC = 0,
	MOTOR_TYPE_DC,
	MOTOR_TYPE_FOC,
	MOTOR_TYPE_GPD
} mc_motor_type;

// FOC current controller decoupling mode.
typedef enum {
	FOC_CC_DECOUPLING_DISABLED = 0,
	FOC_CC_DECOUPLING_CROSS,
	FOC_CC_DECOUPLING_BEMF,
	FOC_CC_DECOUPLING_CROSS_BEMF
} mc_foc_cc_decoupling_mode;

typedef enum {
	FOC_OBSERVER_ORTEGA_ORIGINAL = 0,
	FOC_OBSERVER_ORTEGA_ITERATIVE
} mc_foc_observer_type;

typedef enum {
	FAULT_CODE_NONE = 0,
	FAULT_CODE_OVER_VOLTAGE,
	FAULT_CODE_UNDER_VOLTAGE,
	FAULT_CODE_DRV,
	FAULT_CODE_ABS_OVER_CURRENT,
	FAULT_CODE_OVER_TEMP_FET,
	FAULT_CODE_OVER_TEMP_MOTOR,
	FAULT_CODE_GATE_DRIVER_OVER_VOLTAGE,
	FAULT_CODE_GATE_DRIVER_UNDER_VOLTAGE,
	FAULT_CODE_MCU_UNDER_VOLTAGE,
	FAULT_CODE_BOOTING_FROM_WATCHDOG_RESET,
	FAULT_CODE_ENCODER_SPI,
	FAULT_CODE_ENCODER_SINCOS_BELOW_MIN_AMPLITUDE,
	FAULT_CODE_ENCODER_SINCOS_ABOVE_MAX_AMPLITUDE,
	FAULT_CODE_FLASH_CORRUPTION,
	FAULT_CODE_HIGH_OFFSET_CURRENT_SENSOR_1,
	FAULT_CODE_HIGH_OFFSET_CURRENT_SENSOR_2,
	FAULT_CODE_HIGH_OFFSET_CURRENT_SENSOR_3,
	FAULT_CODE_UNBALANCED_CURRENTS,
	FAULT_CODE_BRK,
	FAULT_CODE_RESOLVER_LOT,
	FAULT_CODE_RESOLVER_DOS,
	FAULT_CODE_RESOLVER_LOS
} mc_fault_code;

typedef enum {
	CONTROL_MODE_DUTY = 0,
	CONTROL_MODE_SPEED,
	CONTROL_MODE_CURRENT,
	CONTROL_MODE_CURRENT_BRAKE,
	CONTROL_MODE_POS,
	CONTROL_MODE_HANDBRAKE,
	CONTROL_MODE_OPENLOOP,
	CONTROL_MODE_OPENLOOP_PHASE,
	CONTROL_MODE_OPENLOOP_DUTY,
	CONTROL_MODE_OPENLOOP_DUTY_PHASE,
	CONTROL_MODE_NONE
} mc_control_mode;

typedef enum {
	DISP_POS_MODE_NONE = 0,
	DISP_POS_MODE_INDUCTANCE,
	DISP_POS_MODE_OBSERVER,
	DISP_POS_MODE_ENCODER,
	DISP_POS_MODE_PID_POS,
	DISP_POS_MODE_PID_POS_ERROR,
	DISP_POS_MODE_ENCODER_OBSERVER_ERROR
} disp_pos_mode;

typedef enum {
	SENSOR_PORT_MODE_HALL = 0,
	SENSOR_PORT_MODE_ABI,
	SENSOR_PORT_MODE_AS5047_SPI,
	SENSOR_PORT_MODE_AD2S1205,
	SENSOR_PORT_MODE_SINCOS,
	SENSOR_PORT_MODE_TS5700N8501,
	SENSOR_PORT_MODE_TS5700N8501_MULTITURN
} sensor_port_mode;

typedef struct {
	float cycle_int_limit;
	float cycle_int_limit_running;
	float cycle_int_limit_max;
	float comm_time_sum;
	float comm_time_sum_min_rpm;
	int32_t comms;
	float time_at_comm;
} mc_rpm_dep_struct;

typedef enum {
	DRV8301_OC_LIMIT = 0,
	DRV8301_OC_LATCH_SHUTDOWN,
	DRV8301_OC_REPORT_ONLY,
	DRV8301_OC_DISABLED
} drv8301_oc_mode;

typedef enum {
	DEBUG_SAMPLING_OFF = 0,
	DEBUG_SAMPLING_NOW,
	DEBUG_SAMPLING_START,
	DEBUG_SAMPLING_TRIGGER_START,
	DEBUG_SAMPLING_TRIGGER_FAULT,
	DEBUG_SAMPLING_TRIGGER_START_NOSEND,
	DEBUG_SAMPLING_TRIGGER_FAULT_NOSEND,
	DEBUG_SAMPLING_SEND_LAST_SAMPLES
} debug_sampling_mode;

typedef enum {
	CAN_BAUD_125K = 0,
	CAN_BAUD_250K,
	CAN_BAUD_500K,
	CAN_BAUD_1M,
	CAN_BAUD_10K,
	CAN_BAUD_20K,
	CAN_BAUD_50K,
	CAN_BAUD_75K
} CAN_BAUD;

typedef enum {
	BATTERY_TYPE_LIION_3_0__4_2,
	BATTERY_TYPE_LIIRON_2_6__3_6,
	BATTERY_TYPE_LEAD_ACID
} BATTERY_TYPE;

typedef enum {
	HFI_SAMPLES_8 = 0,
	HFI_SAMPLES_16,
	HFI_SAMPLES_32
} foc_hfi_samples;

typedef struct {
	// Switching and drive
	mc_pwm_mode pwm_mode;
	mc_comm_mode comm_mode;
	mc_motor_type motor_type;
	mc_sensor_mode sensor_mode;
	// Limits
	float l_current_max;
	float l_current_min;
	float l_in_current_max;
	float l_in_current_min;
	float l_abs_current_max;
	float l_min_erpm;
	float l_max_erpm;
	float l_erpm_start;
	float l_max_erpm_fbrake;
	float l_max_erpm_fbrake_cc;
	float l_min_vin;
	float l_max_vin;
	float l_battery_cut_start;
	float l_battery_cut_end;
	bool l_slow_abs_current;
	float l_temp_fet_start;
	float l_temp_fet_end;
	float l_temp_motor_start;
	float l_temp_motor_end;
	float l_temp_accel_dec;
	float l_min_duty;
	float l_max_duty;
	float l_watt_max;
	float l_watt_min;
	float l_current_max_scale;
	float l_current_min_scale;
	// Overridden limits (Computed during runtime)
	float lo_current_max;
	float lo_current_min;
	float lo_in_current_max;
	float lo_in_current_min;
	float lo_current_motor_max_now;
	float lo_current_motor_min_now;
	// Sensorless (bldc)
	float sl_min_erpm;
	float sl_min_erpm_cycle_int_limit;
	float sl_max_fullbreak_current_dir_change;
	float sl_cycle_int_limit;
	float sl_phase_advance_at_br;
	float sl_cycle_int_rpm_br;
	float sl_bemf_coupling_k;
	// Hall sensor
	int8_t hall_table[8];
	float hall_sl_erpm;
	// FOC
	float foc_current_kp;
	float foc_current_ki;
	float foc_f_sw;
	float foc_dt_us;
	float foc_encoder_offset;
	bool foc_encoder_inverted;
	float foc_encoder_ratio;
	float foc_encoder_sin_offset;
	float foc_encoder_sin_gain;
	float foc_encoder_cos_offset;
	float foc_encoder_cos_gain;
	float foc_encoder_sincos_filter_constant;
	float foc_motor_l;
	float foc_motor_r;
	float foc_motor_flux_linkage;
	float foc_observer_gain;
	float foc_observer_gain_slow;
	float foc_pll_kp;
	float foc_pll_ki;
	float foc_duty_dowmramp_kp;
	float foc_duty_dowmramp_ki;
	float foc_openloop_rpm;
	float foc_sl_openloop_hyst;
	float foc_sl_openloop_time;
	float foc_sl_d_current_duty;
	float foc_sl_d_current_factor;
	mc_foc_sensor_mode foc_sensor_mode;
	uint8_t foc_hall_table[8];
	float foc_sl_erpm;
	bool foc_sample_v0_v7;
	bool foc_sample_high_current;
	float foc_sat_comp;
	bool foc_temp_comp;
	float foc_temp_comp_base_temp;
	float foc_current_filter_const;
	mc_foc_cc_decoupling_mode foc_cc_decoupling;
	mc_foc_observer_type foc_observer_type;
	float foc_hfi_voltage_start;
	float foc_hfi_voltage_run;
	float foc_hfi_voltage_max;
	float foc_sl_erpm_hfi;
	uint16_t foc_hfi_start_samples;
	float foc_hfi_obs_ovr_sec;
	foc_hfi_samples foc_hfi_samples;
	// GPDrive
	int gpd_buffer_notify_left;
	int gpd_buffer_interpol;
	float gpd_current_filter_const;
	float gpd_current_kp;
	float gpd_current_ki;
	// Speed PID
	float s_pid_kp;
	float s_pid_ki;
	float s_pid_kd;
	float s_pid_kd_filter;
	float s_pid_min_erpm;
	bool s_pid_allow_braking;
	// Pos PID
	float p_pid_kp;
	float p_pid_ki;
	float p_pid_kd;
	float p_pid_kd_filter;
	float p_pid_ang_div;
	// Current controller
	float cc_startup_boost_duty;
	float cc_min_current;
	float cc_gain;
	float cc_ramp_step_max;
	// Misc
	int32_t m_fault_stop_time_ms;
	float m_duty_ramp_step;
	float m_current_backoff_gain;
	uint32_t m_encoder_counts;
	sensor_port_mode m_sensor_port_mode;
	bool m_invert_direction;
	drv8301_oc_mode m_drv8301_oc_mode;
	int m_drv8301_oc_adj;
	float m_bldc_f_sw_min;
	float m_bldc_f_sw_max;
	float m_dc_f_sw;
	float m_ntc_motor_beta;
	out_aux_mode m_out_aux_mode;
	temp_sensor_type m_motor_temp_sens_type;
	float m_ptc_motor_coeff;
	// Setup info
	uint8_t si_motor_poles;
	float si_gear_ratio;
	float si_wheel_diameter;
	BATTERY_TYPE si_battery_type;
	int si_battery_cells;
	float si_battery_ah;
} mc_configuration;

// Applications to use
typedef enum {
	APP_NONE = 0,
	APP_PPM,
	APP_ADC,
	APP_UART,
	APP_PPM_UART,
	APP_ADC_UART,
	APP_NUNCHUK,
	APP_NRF,
	APP_CUSTOM,
	APP_BALANCE
} app_use;

// Throttle curve mode
typedef enum {
	THR_EXP_EXPO = 0,
	THR_EXP_NATURAL,
	THR_EXP_POLY
} thr_exp_mode;

// PPM control types
typedef enum {
	PPM_CTRL_TYPE_NONE = 0,
	PPM_CTRL_TYPE_CURRENT,
	PPM_CTRL_TYPE_CURRENT_NOREV,
	PPM_CTRL_TYPE_CURRENT_NOREV_BRAKE,
	PPM_CTRL_TYPE_DUTY,
	PPM_CTRL_TYPE_DUTY_NOREV,
	PPM_CTRL_TYPE_PID,
	PPM_CTRL_TYPE_PID_NOREV,
	PPM_CTRL_TYPE_CURRENT_BRAKE_REV_HYST,
	PPM_CTRL_TYPE_CURRENT_SMART_REV
} ppm_control_type;

typedef struct {
	ppm_control_type ctrl_type;
	float pid_max_erpm;
	float hyst;
	float pulse_start;
	float pulse_end;
	float pulse_center;
	bool median_filter;
	bool safe_start;
	float throttle_exp;
	float throttle_exp_brake;
	thr_exp_mode throttle_exp_mode;
	float ramp_time_pos;
	float ramp_time_neg;
	bool multi_esc;
	bool tc;
	float tc_max_diff;
	float max_erpm_for_dir;
	float smart_rev_max_duty;
	float smart_rev_ramp_time;
} ppm_config;

// ADC control types
typedef enum {
	ADC_CTRL_TYPE_NONE = 0,
	ADC_CTRL_TYPE_CURRENT,
	ADC_CTRL_TYPE_CURRENT_REV_CENTER,
	ADC_CTRL_TYPE_CURRENT_REV_BUTTON,
	ADC_CTRL_TYPE_CURRENT_REV_BUTTON_BRAKE_ADC,
	ADC_CTRL_TYPE_CURRENT_REV_BUTTON_BRAKE_CENTER,
	ADC_CTRL_TYPE_CURRENT_NOREV_BRAKE_CENTER,
	ADC_CTRL_TYPE_CURRENT_NOREV_BRAKE_BUTTON,
	ADC_CTRL_TYPE_CURRENT_NOREV_BRAKE_ADC,
	ADC_CTRL_TYPE_DUTY,
	ADC_CTRL_TYPE_DUTY_REV_CENTER,
	ADC_CTRL_TYPE_DUTY_REV_BUTTON,
	ADC_CTRL_TYPE_PID,
	ADC_CTRL_TYPE_PID_REV_CENTER,
	ADC_CTRL_TYPE_PID_REV_BUTTON
} adc_control_type;

typedef struct {
	adc_control_type ctrl_type;
	float hyst;
	float voltage_start;
	float voltage_end;
	float voltage_center;
	float voltage2_start;
	float voltage2_end;
	bool use_filter;
	bool safe_start;
	bool cc_button_inverted;
	bool rev_button_inverted;
	bool voltage_inverted;
	bool voltage2_inverted;
	float throttle_exp;
	float throttle_exp_brake;
	thr_exp_mode throttle_exp_mode;
	float ramp_time_pos;
	float ramp_time_neg;
	bool multi_esc;
	bool tc;
	float tc_max_diff;
	uint32_t update_rate_hz;
} adc_config;

// Nunchuk control types
typedef enum {
	CHUK_CTRL_TYPE_NONE = 0,
	CHUK_CTRL_TYPE_CURRENT,
	CHUK_CTRL_TYPE_CURRENT_NOREV
} chuk_control_type;

typedef struct {
	chuk_control_type ctrl_type;
	float hyst;
	float ramp_time_pos;
	float ramp_time_neg;
	float stick_erpm_per_s_in_cc;
	float throttle_exp;
	float throttle_exp_brake;
	thr_exp_mode throttle_exp_mode;
	bool multi_esc;
	bool tc;
	float tc_max_diff;
	bool use_smart_rev;
	float smart_rev_max_duty;
	float smart_rev_ramp_time;
} chuk_config;

// NRF Datatypes
typedef enum {
	NRF_SPEED_250K = 0,
	NRF_SPEED_1M,
	NRF_SPEED_2M
} NRF_SPEED;

typedef enum {
	NRF_POWER_M18DBM = 0,
	NRF_POWER_M12DBM,
	NRF_POWER_M6DBM,
	NRF_POWER_0DBM,
  NRF_POWER_OFF
} NRF_POWER;

typedef enum {
	NRF_AW_3 = 0,
	NRF_AW_4,
	NRF_AW_5
} NRF_AW;

typedef enum {
	NRF_CRC_DISABLED = 0,
	NRF_CRC_1B,
	NRF_CRC_2B
} NRF_CRC;

typedef enum {
	NRF_RETR_DELAY_250US = 0,
	NRF_RETR_DELAY_500US,
	NRF_RETR_DELAY_750US,
	NRF_RETR_DELAY_1000US,
	NRF_RETR_DELAY_1250US,
	NRF_RETR_DELAY_1500US,
	NRF_RETR_DELAY_1750US,
	NRF_RETR_DELAY_2000US,
	NRF_RETR_DELAY_2250US,
	NRF_RETR_DELAY_2500US,
	NRF_RETR_DELAY_2750US,
	NRF_RETR_DELAY_3000US,
	NRF_RETR_DELAY_3250US,
	NRF_RETR_DELAY_3500US,
	NRF_RETR_DELAY_3750US,
	NRF_RETR_DELAY_4000US
} NRF_RETR_DELAY;

typedef struct {
	NRF_SPEED speed;
	NRF_POWER power;
	NRF_CRC crc_type;
	NRF_RETR_DELAY retry_delay;
	unsigned char retries;
	unsigned char channel;
	unsigned char address[3];
	bool send_crc_ack;
} nrf_config;

typedef struct {
	float kp;
	float ki;
	float kd;
	uint16_t hertz;
	float pitch_fault;
	float roll_fault;
	float adc1;
	float adc2;
	float overspeed_duty;
	float tiltback_duty;
	float tiltback_angle;
	float tiltback_speed;
	float tiltback_high_voltage;
	float tiltback_low_voltage;
	float startup_pitch_tolerance;
	float startup_roll_tolerance;
	float startup_speed;
	float deadzone;
	float current_boost;
	bool multi_esc;
	float yaw_kp;
	float yaw_ki;
	float yaw_kd;
	float roll_steer_kp;
	float brake_current;
	uint16_t overspeed_delay;
	uint16_t fault_delay;
	float tiltback_constant;
	float roll_steer_erpm_kp;
	float yaw_current_clamp;
	uint16_t adc_half_fault_erpm;
	float setpoint_pitch_filter;
	float setpoint_target_filter;
	float setpoint_clamp;
} balance_config;

// CAN status modes
typedef enum {
	CAN_STATUS_DISABLED = 0,
	CAN_STATUS_1,
	CAN_STATUS_1_2,
	CAN_STATUS_1_2_3,
	CAN_STATUS_1_2_3_4,
	CAN_STATUS_1_2_3_4_5
} CAN_STATUS_MODE;

typedef enum {
	SHUTDOWN_MODE_ALWAYS_OFF = 0,
	SHUTDOWN_MODE_ALWAYS_ON,
	SHUTDOWN_MODE_TOGGLE_BUTTON_ONLY,
	SHUTDOWN_MODE_OFF_AFTER_10S,
	SHUTDOWN_MODE_OFF_AFTER_1M,
	SHUTDOWN_MODE_OFF_AFTER_5M,
	SHUTDOWN_MODE_OFF_AFTER_10M,
	SHUTDOWN_MODE_OFF_AFTER_30M,
	SHUTDOWN_MODE_OFF_AFTER_1H,
	SHUTDOWN_MODE_OFF_AFTER_5H,
} SHUTDOWN_MODE;

typedef enum {
	IMU_TYPE_OFF = 0,
	IMU_TYPE_INTERNAL,
	IMU_TYPE_EXTERNAL_MPU9X50,
	IMU_TYPE_EXTERNAL_ICM20948,
	IMU_TYPE_EXTERNAL_BMI160
} IMU_TYPE;

typedef enum {
	AHRS_MODE_MADGWICK = 0,
	AHRS_MODE_MAHONY
} AHRS_MODE;

typedef struct {
	IMU_TYPE type;
	AHRS_MODE mode;
	int sample_rate_hz;
	float accel_confidence_decay;
	float mahony_kp;
	float mahony_ki;
	float madgwick_beta;
	float rot_roll;
	float rot_pitch;
	float rot_yaw;
	float accel_offsets[3];
	float gyro_offsets[3];
	float gyro_offset_comp_fact[3];
	float gyro_offset_comp_clamp;
} imu_config;

typedef enum {
	CAN_MODE_VESC = 0,
	CAN_MODE_UAVCAN,
	CAN_MODE_COMM_BRIDGE
} CAN_MODE;

typedef struct {
	// Settings
	uint8_t controller_id;
	uint32_t timeout_msec;
	float timeout_brake_current;
	CAN_STATUS_MODE send_can_status;
	uint32_t send_can_status_rate_hz;
	CAN_BAUD can_baud_rate;
	bool pairing_done;
	bool permanent_uart_enabled;
	SHUTDOWN_MODE shutdown_mode;

	// CAN modes
	CAN_MODE can_mode;
	uint8_t uavcan_esc_index;

	// Application to use
	app_use app_to_use;

	// PPM application settings
	ppm_config app_ppm_conf;

	// ADC application settings
	adc_config app_adc_conf;

	// UART application settings
	uint32_t app_uart_baudrate;

	// Nunchuk application settings
	chuk_config app_chuk_conf;

	// NRF application settings
	nrf_config app_nrf_conf;

	// Balance application settings
	balance_config app_balance_conf;

	// IMU Settings
	imu_config imu_conf;
} app_configuration;

// Communication commands
typedef enum {
	COMM_FW_VERSION = 0,
	COMM_JUMP_TO_BOOTLOADER,
	COMM_ERASE_NEW_APP,
	COMM_WRITE_NEW_APP_DATA,
	COMM_GET_VALUES,
	COMM_SET_DUTY,
	COMM_SET_CURRENT,
	COMM_SET_CURRENT_BRAKE,
	COMM_SET_RPM,
	COMM_SET_POS,
	COMM_SET_HANDBRAKE,
	COMM_SET_DETECT,
	COMM_SET_SERVO_POS,
	COMM_SET_MCCONF,
	COMM_GET_MCCONF,
	COMM_GET_MCCONF_DEFAULT,
	COMM_SET_APPCONF,
	COMM_GET_APPCONF,
	COMM_GET_APPCONF_DEFAULT,
	COMM_SAMPLE_PRINT,
	COMM_TERMINAL_CMD,
	COMM_PRINT,
	COMM_ROTOR_POSITION,
	COMM_EXPERIMENT_SAMPLE,
	COMM_DETECT_MOTOR_PARAM,
	COMM_DETECT_MOTOR_R_L,
	COMM_DETECT_MOTOR_FLUX_LINKAGE,
	COMM_DETECT_ENCODER,
	COMM_DETECT_HALL_FOC,
	COMM_REBOOT,
	COMM_ALIVE,
	COMM_GET_DECODED_PPM,
	COMM_GET_DECODED_ADC,
	COMM_GET_DECODED_CHUK,
	COMM_FORWARD_CAN,
	COMM_SET_CHUCK_DATA,
	COMM_CUSTOM_APP_DATA,
	COMM_NRF_START_PAIRING,
	COMM_GPD_SET_FSW,
	COMM_GPD_BUFFER_NOTIFY,
	COMM_GPD_BUFFER_SIZE_LEFT,
	COMM_GPD_FILL_BUFFER,
	COMM_GPD_OUTPUT_SAMPLE,
	COMM_GPD_SET_MODE,
	COMM_GPD_FILL_BUFFER_INT8,
	COMM_GPD_FILL_BUFFER_INT16,
	COMM_GPD_SET_BUFFER_INT_SCALE,
	COMM_GET_VALUES_SETUP,
	COMM_SET_MCCONF_TEMP,
	COMM_SET_MCCONF_TEMP_SETUP,
	COMM_GET_VALUES_SELECTIVE,
	COMM_GET_VALUES_SETUP_SELECTIVE,
	COMM_EXT_NRF_PRESENT,
	COMM_EXT_NRF_ESB_SET_CH_ADDR,
	COMM_EXT_NRF_ESB_SEND_DATA,
	COMM_EXT_NRF_ESB_RX_DATA,
	COMM_EXT_NRF_SET_ENABLED,
	COMM_DETECT_MOTOR_FLUX_LINKAGE_OPENLOOP,
	COMM_DETECT_APPLY_ALL_FOC,
	COMM_JUMP_TO_BOOTLOADER_ALL_CAN,
	COMM_ERASE_NEW_APP_ALL_CAN,
	COMM_WRITE_NEW_APP_DATA_ALL_CAN,
	COMM_PING_CAN,
	COMM_APP_DISABLE_OUTPUT,
	COMM_TERMINAL_CMD_SYNC,
	COMM_GET_IMU_DATA,
	COMM_BM_CONNECT,
	COMM_BM_ERASE_FLASH_ALL,
	COMM_BM_WRITE_FLASH,
	COMM_BM_REBOOT,
	COMM_BM_DISCONNECT,
	COMM_BM_MAP_PINS_DEFAULT,
	COMM_BM_MAP_PINS_NRF5X,
	COMM_ERASE_BOOTLOADER,
	COMM_ERASE_BOOTLOADER_ALL_CAN,
	COMM_PLOT_INIT,
	COMM_PLOT_DATA,
	COMM_PLOT_ADD_GRAPH,
	COMM_PLOT_SET_GRAPH,
	COMM_GET_DECODED_BALANCE,
	COMM_BM_MEM_READ,
	COMM_WRITE_NEW_APP_DATA_LZO,
	COMM_WRITE_NEW_APP_DATA_ALL_CAN_LZO,
	COMM_BM_WRITE_FLASH_LZO,
	COMM_SET_CURRENT_REL,
	COMM_CAN_FWD_FRAME,
	COMM_SET_BATTERY_CUT,
	COMM_SET_BLE_NAME,
<<<<<<< HEAD
	COMM_SET_BLE_PIN
=======
	COMM_SET_BLE_PIN,
	COMM_SET_CAN_MODE
>>>>>>> 76fd7a39
} COMM_PACKET_ID;

// CAN commands
typedef enum {
	CAN_PACKET_SET_DUTY = 0,
	CAN_PACKET_SET_CURRENT,
	CAN_PACKET_SET_CURRENT_BRAKE,
	CAN_PACKET_SET_RPM,
	CAN_PACKET_SET_POS,
	CAN_PACKET_FILL_RX_BUFFER,
	CAN_PACKET_FILL_RX_BUFFER_LONG,
	CAN_PACKET_PROCESS_RX_BUFFER,
	CAN_PACKET_PROCESS_SHORT_BUFFER,
	CAN_PACKET_STATUS,
	CAN_PACKET_SET_CURRENT_REL,
	CAN_PACKET_SET_CURRENT_BRAKE_REL,
	CAN_PACKET_SET_CURRENT_HANDBRAKE,
	CAN_PACKET_SET_CURRENT_HANDBRAKE_REL,
	CAN_PACKET_STATUS_2,
	CAN_PACKET_STATUS_3,
	CAN_PACKET_STATUS_4,
	CAN_PACKET_PING,
	CAN_PACKET_PONG,
	CAN_PACKET_DETECT_APPLY_ALL_FOC,
	CAN_PACKET_DETECT_APPLY_ALL_FOC_RES,
	CAN_PACKET_CONF_CURRENT_LIMITS,
	CAN_PACKET_CONF_STORE_CURRENT_LIMITS,
	CAN_PACKET_CONF_CURRENT_LIMITS_IN,
	CAN_PACKET_CONF_STORE_CURRENT_LIMITS_IN,
	CAN_PACKET_CONF_FOC_ERPMS,
	CAN_PACKET_CONF_STORE_FOC_ERPMS,
	CAN_PACKET_STATUS_5,
	CAN_PACKET_POLL_TS5700N8501_STATUS,
	CAN_PACKET_CONF_BATTERY_CUT,
	CAN_PACKET_CONF_STORE_BATTERY_CUT,
	CAN_PACKET_SHUTDOWN
} CAN_PACKET_ID;

// Logged fault data
typedef struct {
	uint8_t motor;
	mc_fault_code fault;
	float current;
	float current_filtered;
	float voltage;
	float gate_driver_voltage;
	float duty;
	float rpm;
	int tacho;
	int cycles_running;
	int tim_val_samp;
	int tim_current_samp;
	int tim_top;
	int comm_step;
	float temperature;
	int drv8301_faults;
} fault_data;

// External LED state
typedef enum {
	LED_EXT_OFF = 0,
	LED_EXT_NORMAL,
	LED_EXT_BRAKE,
	LED_EXT_TURN_LEFT,
	LED_EXT_TURN_RIGHT,
	LED_EXT_BRAKE_TURN_LEFT,
	LED_EXT_BRAKE_TURN_RIGHT,
	LED_EXT_BATT
} LED_EXT_STATE;

typedef struct {
	int js_x;
	int js_y;
	int acc_x;
	int acc_y;
	int acc_z;
	bool bt_c;
	bool bt_z;
	bool rev_has_state;
	bool is_rev;
} chuck_data;

typedef struct {
	int id;
	systime_t rx_time;
	float rpm;
	float current;
	float duty;
} can_status_msg;

typedef struct {
	int id;
	systime_t rx_time;
	float amp_hours;
	float amp_hours_charged;
} can_status_msg_2;

typedef struct {
	int id;
	systime_t rx_time;
	float watt_hours;
	float watt_hours_charged;
} can_status_msg_3;

typedef struct {
	int id;
	systime_t rx_time;
	float temp_fet;
	float temp_motor;
	float current_in;
	float pid_pos_now;
} can_status_msg_4;

typedef struct {
	int id;
	systime_t rx_time;
	float v_in;
	int32_t tacho_value;
} can_status_msg_5;

typedef struct {
	uint8_t js_x;
	uint8_t js_y;
	bool bt_c;
	bool bt_z;
	bool bt_push;
	bool rev_has_state;
	bool is_rev;
	float vbat;
} mote_state;

typedef enum {
	MOTE_PACKET_BATT_LEVEL = 0,
	MOTE_PACKET_BUTTONS,
	MOTE_PACKET_ALIVE,
	MOTE_PACKET_FILL_RX_BUFFER,
	MOTE_PACKET_FILL_RX_BUFFER_LONG,
	MOTE_PACKET_PROCESS_RX_BUFFER,
	MOTE_PACKET_PROCESS_SHORT_BUFFER,
	MOTE_PACKET_PAIRING_INFO
} MOTE_PACKET;

typedef struct {
	float v_in;
	float temp_mos;
	float temp_mos_1;
	float temp_mos_2;
	float temp_mos_3;
	float temp_motor;
    float current_motor;
    float current_in;
    float id;
    float iq;
    float rpm;
    float duty_now;
    float amp_hours;
    float amp_hours_charged;
    float watt_hours;
    float watt_hours_charged;
    int tachometer;
    int tachometer_abs;
    float position;
    mc_fault_code fault_code;
    int vesc_id;
    float vd;
    float vq;
} mc_values;

typedef enum {
	NRF_PAIR_STARTED = 0,
	NRF_PAIR_OK,
	NRF_PAIR_FAIL
} NRF_PAIR_RES;

// Orientation data
typedef struct {
	float q0;
	float q1;
	float q2;
	float q3;
	float integralFBx;
	float integralFBy;
	float integralFBz;
	float accMagP;
	int initialUpdateDone;
} ATTITUDE_INFO;

// Custom EEPROM variables
typedef union {
	uint32_t as_u32;
	int32_t as_i32;
	float as_float;
} eeprom_var;

#define EEPROM_VARS_HW			64
#define EEPROM_VARS_CUSTOM		64

typedef struct {
	float ah_tot;
	float ah_charge_tot;
	float wh_tot;
	float wh_charge_tot;
	float current_tot;
	float current_in_tot;
	uint8_t num_vescs;
} setup_values;

#endif /* DATATYPES_H_ */<|MERGE_RESOLUTION|>--- conflicted
+++ resolved
@@ -765,12 +765,8 @@
 	COMM_CAN_FWD_FRAME,
 	COMM_SET_BATTERY_CUT,
 	COMM_SET_BLE_NAME,
-<<<<<<< HEAD
-	COMM_SET_BLE_PIN
-=======
 	COMM_SET_BLE_PIN,
 	COMM_SET_CAN_MODE
->>>>>>> 76fd7a39
 } COMM_PACKET_ID;
 
 // CAN commands

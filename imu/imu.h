--- conflicted
+++ resolved
@@ -24,11 +24,7 @@
 #include "hal.h"
 #include "i2c_bb.h"
 
-<<<<<<< HEAD
-void imu_init(imu_config *conf);
-=======
 void imu_init(imu_config *set);
->>>>>>> e694aeca
 i2c_bb_state *imu_get_i2c(void);
 void imu_init_mpu9x50(stm32_gpio_t *sda_gpio, int sda_pin,
 		stm32_gpio_t *scl_gpio, int scl_pin);
